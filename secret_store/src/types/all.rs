// Copyright 2015-2017 Parity Technologies (UK) Ltd.
// This file is part of Parity.

// Parity is free software: you can redistribute it and/or modify
// it under the terms of the GNU General Public License as published by
// the Free Software Foundation, either version 3 of the License, or
// (at your option) any later version.

// Parity is distributed in the hope that it will be useful,
// but WITHOUT ANY WARRANTY; without even the implied warranty of
// MERCHANTABILITY or FITNESS FOR A PARTICULAR PURPOSE.  See the
// GNU General Public License for more details.

// You should have received a copy of the GNU General Public License
// along with Parity.  If not, see <http://www.gnu.org/licenses/>.

<<<<<<< HEAD
=======
use std::fmt;
use std::io;
use std::net;
>>>>>>> 9e09d5b6
use std::collections::BTreeMap;

use {ethkey, bytes, ethereum_types};

/// Node id.
pub type NodeId = ethkey::Public;
/// Server key id. When key is used to encrypt document, it could be document contents hash.
pub type ServerKeyId = ethereum_types::H256;
/// Encrypted document key type.
pub type EncryptedDocumentKey = bytes::Bytes;
/// Message hash.
pub type MessageHash = ethereum_types::H256;
/// Message signature.
pub type EncryptedMessageSignature = bytes::Bytes;
/// Request signature type.
pub type RequestSignature = ethkey::Signature;
/// Public key type.
pub use ethkey::Public;

/// Secret store configuration
#[derive(Debug, Clone)]
pub struct NodeAddress {
	/// IP address.
	pub address: String,
	/// IP port.
	pub port: u16,
}

/// Contract address.
#[derive(Debug, Clone)]
pub enum ContractAddress {
	/// Address is read from registry.
	Registry,
	/// Address is specified.
	Address(ethkey::Address),
}

/// Secret store configuration
#[derive(Debug)]
pub struct ServiceConfiguration {
	/// HTTP listener address. If None, HTTP API is disabled.
	pub listener_address: Option<NodeAddress>,
	/// Service contract address.
	pub service_contract_address: Option<ContractAddress>,
	/// Server key generation service contract address.
	pub service_contract_srv_gen_address: Option<ContractAddress>,
	/// Server key retrieval service contract address.
	pub service_contract_srv_retr_address: Option<ContractAddress>,
	/// Document key store service contract address.
	pub service_contract_doc_store_address: Option<ContractAddress>,
	/// Document key shadow retrieval service contract address.
	pub service_contract_doc_sretr_address: Option<ContractAddress>,
<<<<<<< HEAD
	/// Data directory path for secret store
	pub data_path: String,
	/// ACL check contract address. If None, everyone has access to all keys. Useful for tests only.
	pub acl_check_contract_address: Option<ContractAddress>,
=======
	/// Is ACL check enabled. If false, everyone has access to all keys. Useful for tests only.
	pub acl_check_enabled: bool,
>>>>>>> 9e09d5b6
	/// Cluster configuration.
	pub cluster_config: ClusterConfiguration,
}

/// Key server cluster configuration
#[derive(Debug)]
pub struct ClusterConfiguration {
	/// Number of threads reserved by cluster.
	pub threads: usize,
	/// This node address.
	pub listener_address: NodeAddress,
	/// All cluster nodes addresses.
	pub nodes: BTreeMap<ethkey::Public, NodeAddress>,
	/// Key Server Set contract address. If None, servers from 'nodes' map are used.
	pub key_server_set_contract_address: Option<ContractAddress>,
	/// Allow outbound connections to 'higher' nodes.
	/// This is useful for tests, but slower a bit for production.
	pub allow_connecting_to_higher_nodes: bool,
	/// Administrator public key.
	pub admin_public: Option<Public>,
	/// Should key servers set change session should be started when servers set changes.
	/// This will only work when servers set is configured using KeyServerSet contract.
	pub auto_migrate_enabled: bool,
}

/// Shadow decryption result.
#[derive(Clone, Debug, PartialEq)]
pub struct EncryptedDocumentKeyShadow {
	/// Decrypted secret point. It is partially decrypted if shadow decrpytion was requested.
	pub decrypted_secret: ethkey::Public,
	/// Shared common point.
	pub common_point: Option<ethkey::Public>,
	/// If shadow decryption was requested: shadow decryption coefficients, encrypted with requestor public.
	pub decrypt_shadows: Option<Vec<Vec<u8>>>,
}

/// Requester identification data.
#[derive(Debug, Clone)]
pub enum Requester {
	/// Requested with server key id signature.
	Signature(ethkey::Signature),
	/// Requested with public key.
	Public(ethkey::Public),
	/// Requested with verified address.
	Address(ethereum_types::Address),
}

<<<<<<< HEAD
=======
impl fmt::Display for Error {
	fn fmt(&self, f: &mut fmt::Formatter) -> Result<(), fmt::Error> {
		match *self {
			Error::InsufficientRequesterData(ref e) => write!(f, "Insufficient requester data: {}", e),
			Error::AccessDenied => write!(f, "Access dened"),
			Error::DocumentNotFound => write!(f, "Document not found"),
			Error::Hyper(ref msg) => write!(f, "Hyper error: {}", msg),
			Error::Serde(ref msg) => write!(f, "Serialization error: {}", msg),
			Error::Database(ref msg) => write!(f, "Database error: {}", msg),
			Error::Internal(ref msg) => write!(f, "Internal error: {}", msg),
		}
	}
}

impl From<serde_json::Error> for Error {
	fn from(err: serde_json::Error) -> Self {
		Error::Serde(err.to_string())
	}
}

impl From<ethkey::Error> for Error {
	fn from(err: ethkey::Error) -> Self {
		Error::Internal(err.into())
	}
}

impl From<io::Error> for Error {
	fn from(err: io::Error) -> Error {
		Error::Internal(err.to_string())
	}
}

impl From<net::AddrParseError> for Error {
	fn from(err: net::AddrParseError) -> Error {
		Error::Internal(err.to_string())
	}
}

impl From<kvdb::Error> for Error {
	fn from(err: kvdb::Error) -> Self {
		Error::Database(err.to_string())
	}
}

impl From<key_server_cluster::Error> for Error {
	fn from(err: key_server_cluster::Error) -> Self {
		match err {
			key_server_cluster::Error::InsufficientRequesterData(err)
				=> Error::InsufficientRequesterData(err),
			key_server_cluster::Error::ConsensusUnreachable
				| key_server_cluster::Error::AccessDenied => Error::AccessDenied,
			key_server_cluster::Error::MissingKeyShare => Error::DocumentNotFound,
			_ => Error::Internal(err.into()),
		}
	}
}

impl Into<String> for Error {
	fn into(self) -> String {
		format!("{}", self)
	}
}

>>>>>>> 9e09d5b6
impl Default for Requester {
	fn default() -> Self {
		Requester::Signature(Default::default())
	}
}

impl Requester {
	pub fn public(&self, server_key_id: &ServerKeyId) -> Result<Public, String> {
		match *self {
			Requester::Signature(ref signature) => ethkey::recover(signature, server_key_id)
				.map_err(|e| format!("bad signature: {}", e)),
			Requester::Public(ref public) => Ok(public.clone()),
			Requester::Address(_) => Err("cannot recover public from address".into()),
		}
	}

	pub fn address(&self, server_key_id: &ServerKeyId) -> Result<ethkey::Address, String> {
		self.public(server_key_id)
			.map(|p| ethkey::public_to_address(&p))
	}
}

impl From<ethkey::Signature> for Requester {
	fn from(signature: ethkey::Signature) -> Requester {
		Requester::Signature(signature)
	}
}

impl From<ethereum_types::Public> for Requester {
	fn from(public: ethereum_types::Public) -> Requester {
		Requester::Public(public)
	}
}

impl From<ethereum_types::Address> for Requester {
	fn from(address: ethereum_types::Address) -> Requester {
		Requester::Address(address)
	}
}<|MERGE_RESOLUTION|>--- conflicted
+++ resolved
@@ -14,12 +14,6 @@
 // You should have received a copy of the GNU General Public License
 // along with Parity.  If not, see <http://www.gnu.org/licenses/>.
 
-<<<<<<< HEAD
-=======
-use std::fmt;
-use std::io;
-use std::net;
->>>>>>> 9e09d5b6
 use std::collections::BTreeMap;
 
 use {ethkey, bytes, ethereum_types};
@@ -72,15 +66,8 @@
 	pub service_contract_doc_store_address: Option<ContractAddress>,
 	/// Document key shadow retrieval service contract address.
 	pub service_contract_doc_sretr_address: Option<ContractAddress>,
-<<<<<<< HEAD
-	/// Data directory path for secret store
-	pub data_path: String,
 	/// ACL check contract address. If None, everyone has access to all keys. Useful for tests only.
 	pub acl_check_contract_address: Option<ContractAddress>,
-=======
-	/// Is ACL check enabled. If false, everyone has access to all keys. Useful for tests only.
-	pub acl_check_enabled: bool,
->>>>>>> 9e09d5b6
 	/// Cluster configuration.
 	pub cluster_config: ClusterConfiguration,
 }
@@ -128,72 +115,6 @@
 	Address(ethereum_types::Address),
 }
 
-<<<<<<< HEAD
-=======
-impl fmt::Display for Error {
-	fn fmt(&self, f: &mut fmt::Formatter) -> Result<(), fmt::Error> {
-		match *self {
-			Error::InsufficientRequesterData(ref e) => write!(f, "Insufficient requester data: {}", e),
-			Error::AccessDenied => write!(f, "Access dened"),
-			Error::DocumentNotFound => write!(f, "Document not found"),
-			Error::Hyper(ref msg) => write!(f, "Hyper error: {}", msg),
-			Error::Serde(ref msg) => write!(f, "Serialization error: {}", msg),
-			Error::Database(ref msg) => write!(f, "Database error: {}", msg),
-			Error::Internal(ref msg) => write!(f, "Internal error: {}", msg),
-		}
-	}
-}
-
-impl From<serde_json::Error> for Error {
-	fn from(err: serde_json::Error) -> Self {
-		Error::Serde(err.to_string())
-	}
-}
-
-impl From<ethkey::Error> for Error {
-	fn from(err: ethkey::Error) -> Self {
-		Error::Internal(err.into())
-	}
-}
-
-impl From<io::Error> for Error {
-	fn from(err: io::Error) -> Error {
-		Error::Internal(err.to_string())
-	}
-}
-
-impl From<net::AddrParseError> for Error {
-	fn from(err: net::AddrParseError) -> Error {
-		Error::Internal(err.to_string())
-	}
-}
-
-impl From<kvdb::Error> for Error {
-	fn from(err: kvdb::Error) -> Self {
-		Error::Database(err.to_string())
-	}
-}
-
-impl From<key_server_cluster::Error> for Error {
-	fn from(err: key_server_cluster::Error) -> Self {
-		match err {
-			key_server_cluster::Error::InsufficientRequesterData(err)
-				=> Error::InsufficientRequesterData(err),
-			key_server_cluster::Error::ConsensusUnreachable
-				| key_server_cluster::Error::AccessDenied => Error::AccessDenied,
-			key_server_cluster::Error::MissingKeyShare => Error::DocumentNotFound,
-			_ => Error::Internal(err.into()),
-		}
-	}
-}
-
-impl Into<String> for Error {
-	fn into(self) -> String {
-		format!("{}", self)
-	}
-}
-
->>>>>>> 9e09d5b6
 impl Default for Requester {
 	fn default() -> Self {
 		Requester::Signature(Default::default())
