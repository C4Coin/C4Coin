--- conflicted
+++ resolved
@@ -271,12 +271,9 @@
 mod tests {
 	use std::collections::{BTreeMap, HashMap};
 	use hash::keccak;
-<<<<<<< HEAD
 	use bigint::prelude::U256;
 	use bigint::hash::{H256, H2048};
-=======
 	use triehash::ordered_trie_root;
->>>>>>> b731ccea
 	use util::*;
 	use ethkey::{Random, Generator};
 	use header::*;
