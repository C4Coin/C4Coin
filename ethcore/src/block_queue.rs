// Copyright 2015, 2016 Ethcore (UK) Ltd.
// This file is part of Parity.

// Parity is free software: you can redistribute it and/or modify
// it under the terms of the GNU General Public License as published by
// the Free Software Foundation, either version 3 of the License, or
// (at your option) any later version.

// Parity is distributed in the hope that it will be useful,
// but WITHOUT ANY WARRANTY; without even the implied warranty of
// MERCHANTABILITY or FITNESS FOR A PARTICULAR PURPOSE.  See the
// GNU General Public License for more details.

// You should have received a copy of the GNU General Public License
// along with Parity.  If not, see <http://www.gnu.org/licenses/>.

//! A queue of blocks. Sits between network or other I/O and the BlockChain.
//! Sorts them ready for blockchain insertion.
use std::thread::{JoinHandle, self};
use std::sync::atomic::{AtomicBool, Ordering as AtomicOrdering};
use util::*;
use verification::*;
use error::*;
use engine::Engine;
use views::*;
use header::*;
use service::*;
use client::BlockStatus;
use util::panics::*;

known_heap_size!(0, UnverifiedBlock, VerifyingBlock, PreverifiedBlock);

const MIN_MEM_LIMIT: usize = 16384;
const MIN_QUEUE_LIMIT: usize = 512;

/// Block queue configuration
#[derive(Debug)]
pub struct BlockQueueConfig {
	/// Maximum number of blocks to keep in unverified queue.
	/// When the limit is reached, is_full returns true.
	pub max_queue_size: usize,
	/// Maximum heap memory to use.
	/// When the limit is reached, is_full returns true.
	pub max_mem_use: usize,
}

impl Default for BlockQueueConfig {
	fn default() -> Self {
		BlockQueueConfig {
			max_queue_size: 30000,
			max_mem_use: 50 * 1024 * 1024,
		}
	}
}

/// Block queue status
#[derive(Debug)]
pub struct BlockQueueInfo {
	/// Number of queued blocks pending verification
	pub unverified_queue_size: usize,
	/// Number of verified queued blocks pending import
	pub verified_queue_size: usize,
	/// Number of blocks being verified
	pub verifying_queue_size: usize,
	/// Configured maximum number of blocks in the queue
	pub max_queue_size: usize,
	/// Configured maximum number of bytes to use
	pub max_mem_use: usize,
	/// Heap memory used in bytes
	pub mem_used: usize,
}

impl BlockQueueInfo {
	/// The total size of the queues.
	pub fn total_queue_size(&self) -> usize { self.unverified_queue_size + self.verified_queue_size + self.verifying_queue_size }

	/// The size of the unverified and verifying queues.
	pub fn incomplete_queue_size(&self) -> usize { self.unverified_queue_size + self.verifying_queue_size }

	/// Indicates that queue is full
	pub fn is_full(&self) -> bool {
		self.unverified_queue_size + self.verified_queue_size + self.verifying_queue_size > self.max_queue_size ||
			self.mem_used > self.max_mem_use
	}

	/// Indicates that queue is empty
	pub fn is_empty(&self) -> bool {
		self.unverified_queue_size + self.verified_queue_size + self.verifying_queue_size == 0
	}
}

/// A queue of blocks. Sits between network or other I/O and the BlockChain.
/// Sorts them ready for blockchain insertion.
pub struct BlockQueue {
	panic_handler: Arc<PanicHandler>,
	engine: Arc<Box<Engine>>,
	more_to_verify: Arc<Condvar>,
	verification: Arc<Verification>,
	verifiers: Vec<JoinHandle<()>>,
	deleting: Arc<AtomicBool>,
	ready_signal: Arc<QueueSignal>,
	empty: Arc<Condvar>,
	processing: RwLock<HashSet<H256>>,
	max_queue_size: usize,
	max_mem_use: usize,
}

struct UnverifiedBlock {
	header: Header,
	bytes: Bytes,
}

struct VerifyingBlock {
	hash: H256,
	block: Option<PreverifiedBlock>,
}

struct QueueSignal {
	signalled: AtomicBool,
	message_channel: IoChannel<NetSyncMessage>,
}

impl QueueSignal {
	#[cfg_attr(all(nightly, feature="dev"), allow(bool_comparison))]
	fn set(&self) {
		if self.signalled.compare_and_swap(false, true, AtomicOrdering::Relaxed) == false {
			self.message_channel.send(UserMessage(SyncMessage::BlockVerified)).expect("Error sending BlockVerified message");
		}
	}
	fn reset(&self) {
		self.signalled.store(false, AtomicOrdering::Relaxed);
	}
}

struct Verification {
	// All locks must be captured in the order declared here.
	unverified: Mutex<VecDeque<UnverifiedBlock>>,
	verified: Mutex<VecDeque<PreverifiedBlock>>,
	verifying: Mutex<VecDeque<VerifyingBlock>>,
	bad: Mutex<HashSet<H256>>,
}

impl BlockQueue {
	/// Creates a new queue instance.
	pub fn new(config: BlockQueueConfig, engine: Arc<Box<Engine>>, message_channel: IoChannel<NetSyncMessage>) -> BlockQueue {
		let verification = Arc::new(Verification {
			unverified: Mutex::new(VecDeque::new()),
			verified: Mutex::new(VecDeque::new()),
			verifying: Mutex::new(VecDeque::new()),
			bad: Mutex::new(HashSet::new()),
		});
		let more_to_verify = Arc::new(Condvar::new());
		let ready_signal = Arc::new(QueueSignal { signalled: AtomicBool::new(false), message_channel: message_channel });
		let deleting = Arc::new(AtomicBool::new(false));
		let empty = Arc::new(Condvar::new());
		let panic_handler = PanicHandler::new_in_arc();

		let mut verifiers: Vec<JoinHandle<()>> = Vec::new();
		let thread_count = max(::num_cpus::get(), 3) - 2;
		for i in 0..thread_count {
			let verification = verification.clone();
			let engine = engine.clone();
			let more_to_verify = more_to_verify.clone();
			let ready_signal = ready_signal.clone();
			let empty = empty.clone();
			let deleting = deleting.clone();
			let panic_handler = panic_handler.clone();
			verifiers.push(
				thread::Builder::new()
				.name(format!("Verifier #{}", i))
				.spawn(move || {
					panic_handler.catch_panic(move || {
						BlockQueue::verify(verification, engine, more_to_verify, ready_signal, deleting, empty)
					}).unwrap()
				})
				.expect("Error starting block verification thread")
			);
		}
		BlockQueue {
			engine: engine,
			panic_handler: panic_handler,
			ready_signal: ready_signal.clone(),
			more_to_verify: more_to_verify.clone(),
			verification: verification.clone(),
			verifiers: verifiers,
			deleting: deleting.clone(),
			processing: RwLock::new(HashSet::new()),
			empty: empty.clone(),
			max_queue_size: max(config.max_queue_size, MIN_QUEUE_LIMIT),
			max_mem_use: max(config.max_mem_use, MIN_MEM_LIMIT),
		}
	}

	fn verify(verification: Arc<Verification>, engine: Arc<Box<Engine>>, wait: Arc<Condvar>, ready: Arc<QueueSignal>, deleting: Arc<AtomicBool>, empty: Arc<Condvar>) {
		while !deleting.load(AtomicOrdering::Acquire) {
			{
				let mut unverified = verification.unverified.lock().unwrap();

				if unverified.is_empty() && verification.verifying.lock().unwrap().is_empty() {
					empty.notify_all();
				}

				while unverified.is_empty() && !deleting.load(AtomicOrdering::Acquire) {
					unverified = wait.wait(unverified).unwrap();
				}

				if deleting.load(AtomicOrdering::Acquire) {
					return;
				}
			}

			let block = {
				let mut unverified = verification.unverified.lock().unwrap();
				if unverified.is_empty() {
					continue;
				}
				let mut verifying = verification.verifying.lock().unwrap();
				let block = unverified.pop_front().unwrap();
				verifying.push_back(VerifyingBlock{ hash: block.header.hash(), block: None });
				block
			};

			let block_hash = block.header.hash();
			match verify_block_unordered(block.header, block.bytes, engine.deref().deref()) {
				Ok(verified) => {
					let mut verifying = verification.verifying.lock().unwrap();
					for e in verifying.iter_mut() {
						if e.hash == block_hash {
							e.block = Some(verified);
							break;
						}
					}
					if !verifying.is_empty() && verifying.front().unwrap().hash == block_hash {
						// we're next!
						let mut verified = verification.verified.lock().unwrap();
						let mut bad = verification.bad.lock().unwrap();
						BlockQueue::drain_verifying(&mut verifying, &mut verified, &mut bad);
						ready.set();
					}
				},
				Err(err) => {
					let mut verifying = verification.verifying.lock().unwrap();
					let mut verified = verification.verified.lock().unwrap();
					let mut bad = verification.bad.lock().unwrap();
					warn!(target: "client", "Stage 2 block verification failed for {}\nError: {:?}", block_hash, err);
					bad.insert(block_hash.clone());
					verifying.retain(|e| e.hash != block_hash);
					BlockQueue::drain_verifying(&mut verifying, &mut verified, &mut bad);
					ready.set();
				}
			}
		}
	}

	fn drain_verifying(verifying: &mut VecDeque<VerifyingBlock>, verified: &mut VecDeque<PreverifiedBlock>, bad: &mut HashSet<H256>) {
		while !verifying.is_empty() && verifying.front().unwrap().block.is_some() {
			let block = verifying.pop_front().unwrap().block.unwrap();
			if bad.contains(&block.header.parent_hash) {
				bad.insert(block.header.hash());
			}
			else {
				verified.push_back(block);
			}
		}
	}

	/// Clear the queue and stop verification activity.
	pub fn clear(&self) {
		let mut unverified = self.verification.unverified.lock().unwrap();
		let mut verifying = self.verification.verifying.lock().unwrap();
		let mut verified = self.verification.verified.lock().unwrap();
		unverified.clear();
		verifying.clear();
		verified.clear();
		self.processing.write().unwrap().clear();
	}

	/// Wait for unverified queue to be empty
	pub fn flush(&self) {
		let mut unverified = self.verification.unverified.lock().unwrap();
		while !unverified.is_empty() || !self.verification.verifying.lock().unwrap().is_empty() {
			unverified = self.empty.wait(unverified).unwrap();
		}
	}

	/// Check if the block is currently in the queue
	pub fn block_status(&self, hash: &H256) -> BlockStatus {
		if self.processing.read().unwrap().contains(&hash) {
			return BlockStatus::Queued;
		}
		if self.verification.bad.lock().unwrap().contains(&hash) {
			return BlockStatus::Bad;
		}
		BlockStatus::Unknown
	}

	/// Add a block to the queue.
	pub fn import_block(&self, bytes: Bytes) -> ImportResult {
		let header = BlockView::new(&bytes).header();
		let h = header.hash();
		{
			if self.processing.read().unwrap().contains(&h) {
				return Err(x!(ImportError::AlreadyQueued));
			}

			let mut bad = self.verification.bad.lock().unwrap();
			if bad.contains(&h) {
				return Err(x!(ImportError::KnownBad));
			}

			if bad.contains(&header.parent_hash) {
				bad.insert(h.clone());
				return Err(x!(ImportError::KnownBad));
			}
		}

		match verify_block_basic(&header, &bytes, self.engine.deref().deref()) {
			Ok(()) => {
				self.processing.write().unwrap().insert(h.clone());
				self.verification.unverified.lock().unwrap().push_back(UnverifiedBlock { header: header, bytes: bytes });
				self.more_to_verify.notify_all();
				Ok(h)
			},
			Err(err) => {
				warn!(target: "client", "Stage 1 block verification failed for {}\nError: {:?}", BlockView::new(&bytes).header_view().sha3(), err);
				self.verification.bad.lock().unwrap().insert(h.clone());
				Err(err)
			}
		}
	}

	/// Mark given block and all its children as bad. Stops verification.
<<<<<<< HEAD
	pub fn mark_as_bad(&self, block_hashes: &[H256]) {
		let mut verified_lock = self.verification.verified.lock().unwrap();
		let mut verified = verified_lock.deref_mut();
		let mut bad = self.verification.bad.lock().unwrap();
=======
	pub fn mark_as_bad(&mut self, block_hashes: &[H256]) {
		if block_hashes.is_empty() {
			return;
		}
		let mut verification_lock = self.verification.lock().unwrap();
>>>>>>> 8dd41bfe
		let mut processing = self.processing.write().unwrap();
		bad.reserve(block_hashes.len());
		for hash in block_hashes {
			bad.insert(hash.clone());
			processing.remove(&hash);
		}

		let mut new_verified = VecDeque::new();
		for block in verified.drain(..) {
			if bad.contains(&block.header.parent_hash) {
				bad.insert(block.header.hash());
				processing.remove(&block.header.hash());
			} else {
				new_verified.push_back(block);
			}
		}
		*verified = new_verified;
	}

	/// Mark given block as processed
<<<<<<< HEAD
	pub fn mark_as_good(&self, block_hashes: &[H256]) {
=======
	pub fn mark_as_good(&mut self, block_hashes: &[H256]) {
		if block_hashes.is_empty() {
			return;
		}
>>>>>>> 8dd41bfe
		let mut processing = self.processing.write().unwrap();
		for hash in block_hashes {
			processing.remove(&hash);
		}
	}

	/// Removes up to `max` verified blocks from the queue
	pub fn drain(&self, max: usize) -> Vec<PreverifiedBlock> {
		let mut verified = self.verification.verified.lock().unwrap();
		let count = min(max, verified.len());
		let mut result = Vec::with_capacity(count);
		for _ in 0..count {
			let block = verified.pop_front().unwrap();
			result.push(block);
		}
		self.ready_signal.reset();
		if !verified.is_empty() {
			self.ready_signal.set();
		}
		result
	}

	/// Get queue status.
	pub fn queue_info(&self) -> BlockQueueInfo {
		let (unverified_len, unverified_bytes) = {
			let v = self.verification.unverified.lock().unwrap();
			(v.len(), v.heap_size_of_children())
		};
		let (verifying_len, verifying_bytes) = {
			let v = self.verification.verifying.lock().unwrap();
			(v.len(), v.heap_size_of_children())
		};
		let (verified_len, verified_bytes) = {
			let v = self.verification.verified.lock().unwrap();
			(v.len(), v.heap_size_of_children())
		};
		BlockQueueInfo {
			unverified_queue_size: unverified_len,
			verifying_queue_size: verifying_len,
			verified_queue_size: verified_len,
			max_queue_size: self.max_queue_size,
			max_mem_use: self.max_mem_use,
			mem_used:
				unverified_bytes
				+ verifying_bytes
				+ verified_bytes
				// TODO: https://github.com/servo/heapsize/pull/50
				//+ self.processing.read().unwrap().heap_size_of_children(),
		}
	}

	pub fn collect_garbage(&self) {
		{
			self.verification.unverified.lock().unwrap().shrink_to_fit();
			self.verification.verifying.lock().unwrap().shrink_to_fit();
			self.verification.verified.lock().unwrap().shrink_to_fit();
		}
		self.processing.write().unwrap().shrink_to_fit();
	}
}

impl MayPanic for BlockQueue {
	fn on_panic<F>(&self, closure: F) where F: OnPanicListener {
		self.panic_handler.on_panic(closure);
	}
}

impl Drop for BlockQueue {
	fn drop(&mut self) {
		self.clear();
		self.deleting.store(true, AtomicOrdering::Release);
		self.more_to_verify.notify_all();
		for t in self.verifiers.drain(..) {
			t.join().unwrap();
		}
	}
}

#[cfg(test)]
mod tests {
	use util::*;
	use spec::*;
	use block_queue::*;
	use tests::helpers::*;
	use error::*;
	use views::*;

	fn get_test_queue() -> BlockQueue {
		let spec = get_test_spec();
		let engine = spec.to_engine().unwrap();
		BlockQueue::new(BlockQueueConfig::default(), Arc::new(engine), IoChannel::disconnected())
	}

	#[test]
	fn can_be_created() {
		// TODO better test
		let spec = Spec::new_test();
		let engine = spec.to_engine().unwrap();
		let _ = BlockQueue::new(BlockQueueConfig::default(), Arc::new(engine), IoChannel::disconnected());
	}

	#[test]
	fn can_import_blocks() {
		let queue = get_test_queue();
		if let Err(e) = queue.import_block(get_good_dummy_block()) {
			panic!("error importing block that is valid by definition({:?})", e);
		}
	}

	#[test]
	fn returns_error_for_duplicates() {
		let queue = get_test_queue();
		if let Err(e) = queue.import_block(get_good_dummy_block()) {
			panic!("error importing block that is valid by definition({:?})", e);
		}

		let duplicate_import = queue.import_block(get_good_dummy_block());
		match duplicate_import {
			Err(e) => {
				match e {
					Error::Import(ImportError::AlreadyQueued) => {},
					_ => { panic!("must return AlreadyQueued error"); }
				}
			}
			Ok(_) => { panic!("must produce error"); }
		}
	}

	#[test]
	fn returns_ok_for_drained_duplicates() {
		let queue = get_test_queue();
		let block = get_good_dummy_block();
		let hash = BlockView::new(&block).header().hash().clone();
		if let Err(e) = queue.import_block(block) {
			panic!("error importing block that is valid by definition({:?})", e);
		}
		queue.flush();
		queue.drain(10);
		queue.mark_as_good(&[ hash ]);

		if let Err(e) = queue.import_block(get_good_dummy_block()) {
			panic!("error importing block that has already been drained ({:?})", e);
		}
	}

	#[test]
	fn returns_empty_once_finished() {
		let queue = get_test_queue();
		queue.import_block(get_good_dummy_block()).expect("error importing block that is valid by definition");
		queue.flush();
		queue.drain(1);

		assert!(queue.queue_info().is_empty());
	}

	#[test]
	fn test_mem_limit() {
		let spec = get_test_spec();
		let engine = spec.to_engine().unwrap();
		let mut config = BlockQueueConfig::default();
		config.max_mem_use = super::MIN_MEM_LIMIT;  // empty queue uses about 15000
		let mut queue = BlockQueue::new(config, Arc::new(engine), IoChannel::disconnected());
		assert!(!queue.queue_info().is_full());
		let mut blocks = get_good_dummy_block_seq(50);
		for b in blocks.drain(..) {
			queue.import_block(b).unwrap();
		}
		assert!(queue.queue_info().is_full());
	}
}<|MERGE_RESOLUTION|>--- conflicted
+++ resolved
@@ -330,18 +330,13 @@
 	}
 
 	/// Mark given block and all its children as bad. Stops verification.
-<<<<<<< HEAD
 	pub fn mark_as_bad(&self, block_hashes: &[H256]) {
+		if block_hashes.is_empty() {
+			return;
+		}
 		let mut verified_lock = self.verification.verified.lock().unwrap();
 		let mut verified = verified_lock.deref_mut();
 		let mut bad = self.verification.bad.lock().unwrap();
-=======
-	pub fn mark_as_bad(&mut self, block_hashes: &[H256]) {
-		if block_hashes.is_empty() {
-			return;
-		}
-		let mut verification_lock = self.verification.lock().unwrap();
->>>>>>> 8dd41bfe
 		let mut processing = self.processing.write().unwrap();
 		bad.reserve(block_hashes.len());
 		for hash in block_hashes {
@@ -362,14 +357,10 @@
 	}
 
 	/// Mark given block as processed
-<<<<<<< HEAD
 	pub fn mark_as_good(&self, block_hashes: &[H256]) {
-=======
-	pub fn mark_as_good(&mut self, block_hashes: &[H256]) {
 		if block_hashes.is_empty() {
 			return;
 		}
->>>>>>> 8dd41bfe
 		let mut processing = self.processing.write().unwrap();
 		for hash in block_hashes {
 			processing.remove(&hash);
