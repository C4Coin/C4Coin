// Copyright 2015-2017 Parity Technologies (UK) Ltd.
// This file is part of Parity.

// Parity is free software: you can redistribute it and/or modify
// it under the terms of the GNU General Public License as published by
// the Free Software Foundation, either version 3 of the License, or
// (at your option) any later version.

// Parity is distributed in the hope that it will be useful,
// but WITHOUT ANY WARRANTY; without even the implied warranty of
// MERCHANTABILITY or FITNESS FOR A PARTICULAR PURPOSE.  See the
// GNU General Public License for more details.

// You should have received a copy of the GNU General Public License
// along with Parity.  If not, see <http://www.gnu.org/licenses/>.

//! A minimal "state backend" trait: an abstraction over the sources of data
//! a blockchain state may draw upon.
//!
//! Currently assumes a very specific DB + cache structure, but
//! should become general over time to the point where not even a
//! merkle trie is strictly necessary.

use std::collections::{HashSet, HashMap};
use std::sync::Arc;

use state::Account;
<<<<<<< HEAD
use bigint::hash::H256;
use util::{Address, MemoryDB, Mutex};
=======
use parking_lot::Mutex;
use util::{Address, MemoryDB, H256};
>>>>>>> b731ccea
use util::hashdb::{AsHashDB, HashDB, DBValue};

/// State backend. See module docs for more details.
pub trait Backend: Send {
	/// Treat the backend as a read-only hashdb.
	fn as_hashdb(&self) -> &HashDB;

	/// Treat the backend as a writeable hashdb.
	fn as_hashdb_mut(&mut self) -> &mut HashDB;

	/// Add an account entry to the cache.
	fn add_to_account_cache(&mut self, addr: Address, data: Option<Account>, modified: bool);

	/// Add a global code cache entry. This doesn't need to worry about canonicality because
	/// it simply maps hashes to raw code and will always be correct in the absence of
	/// hash collisions.
	fn cache_code(&self, hash: H256, code: Arc<Vec<u8>>);

	/// Get basic copy of the cached account. Not required to include storage.
	/// Returns 'None' if cache is disabled or if the account is not cached.
	fn get_cached_account(&self, addr: &Address) -> Option<Option<Account>>;

	/// Get value from a cached account.
	/// `None` is passed to the closure if the account entry cached
	/// is known not to exist.
	/// `None` is returned if the entry is not cached.
	fn get_cached<F, U>(&self, a: &Address, f: F) -> Option<U>
		where F: FnOnce(Option<&mut Account>) -> U;

	/// Get cached code based on hash.
	fn get_cached_code(&self, hash: &H256) -> Option<Arc<Vec<u8>>>;

	/// Note that an account with the given address is non-null.
	fn note_non_null_account(&self, address: &Address);

	/// Check whether an account is known to be empty. Returns true if known to be
	/// empty, false otherwise.
	fn is_known_null(&self, address: &Address) -> bool;
}

/// A raw backend used to check proofs of execution.
///
/// This doesn't delete anything since execution proofs won't have mangled keys
/// and we want to avoid collisions.
// TODO: when account lookup moved into backends, this won't rely as tenuously on intended
// usage.
#[derive(Clone, PartialEq)]
pub struct ProofCheck(MemoryDB);

impl ProofCheck {
	/// Create a new `ProofCheck` backend from the given state items.
	pub fn new(proof: &[DBValue]) -> Self {
		let mut db = MemoryDB::new();
		for item in proof { db.insert(item); }
		ProofCheck(db)
	}
}

impl HashDB for ProofCheck {
	fn keys(&self) -> HashMap<H256, i32> { self.0.keys() }
	fn get(&self, key: &H256) -> Option<DBValue> {
		self.0.get(key)
	}

	fn contains(&self, key: &H256) -> bool {
		self.0.contains(key)
	}

	fn insert(&mut self, value: &[u8]) -> H256 {
		self.0.insert(value)
	}

	fn emplace(&mut self, key: H256, value: DBValue) {
		self.0.emplace(key, value)
	}

	fn remove(&mut self, _key: &H256) { }
}

impl Backend for ProofCheck {
	fn as_hashdb(&self) -> &HashDB { self }
	fn as_hashdb_mut(&mut self) -> &mut HashDB { self }
	fn add_to_account_cache(&mut self, _addr: Address, _data: Option<Account>, _modified: bool) {}
	fn cache_code(&self, _hash: H256, _code: Arc<Vec<u8>>) {}
	fn get_cached_account(&self, _addr: &Address) -> Option<Option<Account>> { None }
	fn get_cached<F, U>(&self, _a: &Address, _f: F) -> Option<U>
		where F: FnOnce(Option<&mut Account>) -> U
	{
		None
	}
	fn get_cached_code(&self, _hash: &H256) -> Option<Arc<Vec<u8>>> { None }
	fn note_non_null_account(&self, _address: &Address) {}
	fn is_known_null(&self, _address: &Address) -> bool { false }
}

/// Proving state backend.
/// This keeps track of all state values loaded during usage of this backend.
/// The proof-of-execution can be extracted with `extract_proof`.
///
/// This doesn't cache anything or rely on the canonical state caches.
pub struct Proving<H: AsHashDB> {
	base: H, // state we're proving values from.
	changed: MemoryDB, // changed state via insertions.
	proof: Mutex<HashSet<DBValue>>,
}

impl<H: AsHashDB + Send + Sync> HashDB for Proving<H> {
	fn keys(&self) -> HashMap<H256, i32> {
		let mut keys = self.base.as_hashdb().keys();
		keys.extend(self.changed.keys());
		keys
	}

	fn get(&self, key: &H256) -> Option<DBValue> {
		match self.base.as_hashdb().get(key) {
			Some(val) => {
				self.proof.lock().insert(val.clone());
				Some(val)
			}
			None => self.changed.get(key)
		}
	}

	fn contains(&self, key: &H256) -> bool {
		self.get(key).is_some()
	}

	fn insert(&mut self, value: &[u8]) -> H256 {
		self.changed.insert(value)
	}

	fn emplace(&mut self, key: H256, value: DBValue) {
		self.changed.emplace(key, value)
	}

	fn remove(&mut self, key: &H256) {
		// only remove from `changed`
		if self.changed.contains(key) {
			self.changed.remove(key)
		}
	}
}

impl<H: AsHashDB + Send + Sync> Backend for Proving<H> {
	fn as_hashdb(&self) -> &HashDB {
		self
	}

	fn as_hashdb_mut(&mut self) -> &mut HashDB {
		self
	}

	fn add_to_account_cache(&mut self, _: Address, _: Option<Account>, _: bool) { }

	fn cache_code(&self, _: H256, _: Arc<Vec<u8>>) { }

	fn get_cached_account(&self, _: &Address) -> Option<Option<Account>> { None }

	fn get_cached<F, U>(&self, _: &Address, _: F) -> Option<U>
		where F: FnOnce(Option<&mut Account>) -> U
	{
		None
	}

	fn get_cached_code(&self, _: &H256) -> Option<Arc<Vec<u8>>> { None }
	fn note_non_null_account(&self, _: &Address) { }
	fn is_known_null(&self, _: &Address) -> bool { false }
}

impl<H: AsHashDB> Proving<H> {
	/// Create a new `Proving` over a base database.
	/// This will store all values ever fetched from that base.
	pub fn new(base: H) -> Self {
		Proving {
			base: base,
			changed: MemoryDB::new(),
			proof: Mutex::new(HashSet::new()),
		}
	}

	/// Consume the backend, extracting the gathered proof in lexicographical order
	/// by value.
	pub fn extract_proof(self) -> Vec<DBValue> {
		self.proof.into_inner().into_iter().collect()
	}
}

impl<H: AsHashDB + Clone> Clone for Proving<H> {
	fn clone(&self) -> Self {
		Proving {
			base: self.base.clone(),
			changed: self.changed.clone(),
			proof: Mutex::new(self.proof.lock().clone()),
		}
	}
}

/// A basic backend. Just wraps the given database, directly inserting into and deleting from
/// it. Doesn't cache anything.
pub struct Basic<H>(pub H);

impl<H: AsHashDB + Send + Sync> Backend for Basic<H> {
	fn as_hashdb(&self) -> &HashDB {
		self.0.as_hashdb()
	}

	fn as_hashdb_mut(&mut self) -> &mut HashDB {
		self.0.as_hashdb_mut()
	}

	fn add_to_account_cache(&mut self, _: Address, _: Option<Account>, _: bool) { }

	fn cache_code(&self, _: H256, _: Arc<Vec<u8>>) { }

	fn get_cached_account(&self, _: &Address) -> Option<Option<Account>> { None }

	fn get_cached<F, U>(&self, _: &Address, _: F) -> Option<U>
		where F: FnOnce(Option<&mut Account>) -> U
	{
		None
	}

	fn get_cached_code(&self, _: &H256) -> Option<Arc<Vec<u8>>> { None }
	fn note_non_null_account(&self, _: &Address) { }
	fn is_known_null(&self, _: &Address) -> bool { false }
}<|MERGE_RESOLUTION|>--- conflicted
+++ resolved
@@ -25,13 +25,9 @@
 use std::sync::Arc;
 
 use state::Account;
-<<<<<<< HEAD
 use bigint::hash::H256;
-use util::{Address, MemoryDB, Mutex};
-=======
 use parking_lot::Mutex;
-use util::{Address, MemoryDB, H256};
->>>>>>> b731ccea
+use util::{Address, MemoryDB};
 use util::hashdb::{AsHashDB, HashDB, DBValue};
 
 /// State backend. See module docs for more details.
