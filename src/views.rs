//! Block oriented views onto rlp.
use util::*;
use header::*;
use transaction::*;
/*
/// View onto block rlp.
pub struct TransactionView<'a> {
	rlp: Rlp<'a>
}

impl<'a> TransactionView<'a> {
	/// Creates new view onto block from raw bytes.
	pub fn new(bytes: &'a [u8]) -> TransactionView<'a> {
		BlockView {
			rlp: Rlp::new(bytes)
		}
	}

	/// Creates new view onto block from rlp.
	pub fn new_from_rlp(rlp: Rlp<'a>) -> TransactionView<'a> {
		TransactionView {
			rlp: rlp
		}
	}

	/// Return reference to underlaying rlp.
	pub fn rlp(&self) -> &Rlp<'a> {
		&self.rlp
	}

	pub fn nonce(&self) -> U256 { self.rlp.val_at(0) }

	pub fn gas_price(&self) -> U256 { self.rlp.val_at(1) }

	pub fn gas(&self) -> U256 { self.rlp.val_at(2) }

	pub fn action(&self) -> Action { self.rlp.val_at(3) }

	pub fn value(&self) -> U256 { self.rlp.val_at(4) }

	pub fn data(&self) -> Bytes { self.rlp.val_at(5) }

	pub fn v(&self) -> u8 { self.rlp.val_at(6) }

	pub fn r(&self) -> U256 { self.rlp.val_at(7) }

<<<<<<< HEAD
	pub fn s(&self) -> U256 { self.rlp.val_at(8) }
=======
/// View onto transaction rlp.
pub struct TransactionView<'a> {
	rlp: Rlp<'a>
}

impl<'a> TransactionView<'a> {
	/// Creates new view onto block from raw bytes.
	pub fn new(bytes: &'a [u8]) -> TransactionView<'a> {
		TransactionView {
			rlp: Rlp::new(bytes)
		}
	}

	/// Creates new view onto block from rlp.
	pub fn new_from_rlp(rlp: Rlp<'a>) -> TransactionView<'a> {
		TransactionView {
			rlp: rlp
		}
	}

	/// Return reference to underlaying rlp.
	pub fn rlp(&self) -> &Rlp<'a> {
		&self.rlp
	}

	/// Get the nonce field of the transaction.
	pub fn nonce(&self) -> U256 { self.rlp.val_at(0) }

	/// Get the gas_price field of the transaction.
	pub fn gas_price(&self) -> U256 { self.rlp.val_at(1) }

	/// Get the gas field of the transaction.
	pub fn gas(&self) -> U256 { self.rlp.val_at(2) }

	/// Get the value field of the transaction.
	pub fn value(&self) -> U256 { self.rlp.val_at(4) }

	/// Get the data field of the transaction.
	pub fn data(&self) -> Bytes { self.rlp.val_at(5) }

	/// Get the v field of the transaction.
	pub fn v(&self) -> u8 { let r: u16 = self.rlp.val_at(6); r as u8 }

	/// Get the r field of the transaction.
	pub fn r(&self) -> U256 { self.rlp.val_at(7) }

	/// Get the s field of the transaction.
	pub fn s(&self) -> U256 { self.rlp.val_at(8) }

	// TODO: something like pub fn action(&self) -> Action { self.rlp.val_at(3) }
>>>>>>> 9d3c1ee4
}

impl<'a> Hashable for TransactionView<'a> {
	fn sha3(&self) -> H256 {
		self.rlp.as_raw().sha3()
	}
}
<<<<<<< HEAD
*/
=======

>>>>>>> 9d3c1ee4
/// View onto block rlp.
pub struct BlockView<'a> {
	rlp: Rlp<'a>
}

impl<'a> BlockView<'a> {
	/// Creates new view onto block from raw bytes.
	pub fn new(bytes: &'a [u8]) -> BlockView<'a> {
		BlockView {
			rlp: Rlp::new(bytes)
		}
	}

	/// Creates new view onto block from rlp.
	pub fn new_from_rlp(rlp: Rlp<'a>) -> BlockView<'a> {
		BlockView {
			rlp: rlp
		}
	}

	/// Return reference to underlaying rlp.
	pub fn rlp(&self) -> &Rlp<'a> {
		&self.rlp
	}

	/// Create new Header object from header rlp.
	pub fn header(&self) -> Header {
		self.rlp.val_at(0)
	}

	/// Create new header view obto block head rlp.
	pub fn header_view(&self) -> HeaderView<'a> {
		HeaderView::new_from_rlp(self.rlp.at(0))
	}
/*
	/// Return List of transactions in given block.
	pub fn transactions(&self) -> Vec<TransactionView> {
		self.rlp.at(1).iter().map(|rlp| TransactionView::new_from_rlp(rlp)).collect()
	}
*/
	/// Return List of transactions in given block.
	pub fn transaction_views(&self) -> Vec<TransactionView> {
		self.rlp.at(1).iter().map(|rlp| TransactionView::new_from_rlp(rlp)).collect()
	}

	/// Return List of transactions in given block.
	pub fn transactions(&self) -> Vec<Transaction> {
		self.rlp.val_at(1)
	}

	/// Return transaction hashes.
	pub fn transaction_hashes(&self) -> Vec<H256> {
		self.rlp.at(1).iter().map(|rlp| rlp.as_raw().sha3()).collect()
	}

	/// Return list of uncles of given block.
	pub fn uncles(&self) -> Vec<Header> {
		self.rlp.val_at(2)
	}

	/// Return list of uncle hashes of given block.
	pub fn uncle_hashes(&self) -> Vec<H256> {
		self.rlp.at(2).iter().map(|rlp| rlp.as_raw().sha3()).collect()
	}
}

impl<'a> Hashable for BlockView<'a> {
	fn sha3(&self) -> H256 {
		self.header_view().sha3()
	}
}

/// View onto block header rlp.
pub struct HeaderView<'a> {
	rlp: Rlp<'a>
}

impl<'a> HeaderView<'a> {
	/// Creates new view onto header from raw bytes.
	pub fn new(bytes: &'a [u8]) -> HeaderView<'a> {
		HeaderView {
			rlp: Rlp::new(bytes)
		}
	}

	/// Creates new view onto header from rlp.
	pub fn new_from_rlp(rlp: Rlp<'a>) -> HeaderView<'a> {
		HeaderView {
			rlp: rlp
		}
	}

	/// Returns raw rlp.
	pub fn rlp(&self) -> &Rlp<'a> { &self.rlp }

	/// Returns parent hash.
	pub fn parent_hash(&self) -> H256 { self.rlp.val_at(0) }

	/// Returns uncles hash.
	pub fn uncles_hash(&self) -> H256 { self.rlp.val_at(1) }

	/// Returns author.
	pub fn author(&self) -> Address { self.rlp.val_at(2) }

	/// Returns state root.
	pub fn state_root(&self) -> H256 { self.rlp.val_at(3) }

	/// Returns transactions root.
	pub fn transactions_root(&self) -> H256 { self.rlp.val_at(4) }

	/// Returns block receipts root.
	pub fn receipts_root(&self) -> H256 { self.rlp.val_at(5) }

	/// Returns block log bloom.
	pub fn log_bloom(&self) -> H2048 { self.rlp.val_at(6) }

	/// Returns block difficulty.
	pub fn difficulty(&self) -> U256 { self.rlp.val_at(7) }

	/// Returns block number.
	pub fn number(&self) -> BlockNumber { self.rlp.val_at(8) }
	
	/// Returns block gas limit.
	pub fn gas_limit(&self) -> U256 { self.rlp.val_at(9) }

	/// Returns block gas used.
	pub fn gas_used(&self) -> U256 { self.rlp.val_at(10) }

	/// Returns timestamp.
	pub fn timestamp(&self) -> u64 { self.rlp.val_at(11) }

	/// Returns block extra data.
	pub fn extra_data(&self) -> Bytes { self.rlp.val_at(12) }

	/// Returns block seal.
	pub fn seal(&self) -> Vec<Bytes> {
		let mut seal = vec![];
		for i in 13..self.rlp.item_count() {
			seal.push(self.rlp.val_at(i));
		}
		seal
	}
}

impl<'a> Hashable for HeaderView<'a> {
	fn sha3(&self) -> H256 {
		self.rlp.as_raw().sha3()
	}
}<|MERGE_RESOLUTION|>--- conflicted
+++ resolved
@@ -2,51 +2,7 @@
 use util::*;
 use header::*;
 use transaction::*;
-/*
-/// View onto block rlp.
-pub struct TransactionView<'a> {
-	rlp: Rlp<'a>
-}
-
-impl<'a> TransactionView<'a> {
-	/// Creates new view onto block from raw bytes.
-	pub fn new(bytes: &'a [u8]) -> TransactionView<'a> {
-		BlockView {
-			rlp: Rlp::new(bytes)
-		}
-	}
-
-	/// Creates new view onto block from rlp.
-	pub fn new_from_rlp(rlp: Rlp<'a>) -> TransactionView<'a> {
-		TransactionView {
-			rlp: rlp
-		}
-	}
-
-	/// Return reference to underlaying rlp.
-	pub fn rlp(&self) -> &Rlp<'a> {
-		&self.rlp
-	}
-
-	pub fn nonce(&self) -> U256 { self.rlp.val_at(0) }
-
-	pub fn gas_price(&self) -> U256 { self.rlp.val_at(1) }
-
-	pub fn gas(&self) -> U256 { self.rlp.val_at(2) }
-
-	pub fn action(&self) -> Action { self.rlp.val_at(3) }
-
-	pub fn value(&self) -> U256 { self.rlp.val_at(4) }
-
-	pub fn data(&self) -> Bytes { self.rlp.val_at(5) }
-
-	pub fn v(&self) -> u8 { self.rlp.val_at(6) }
-
-	pub fn r(&self) -> U256 { self.rlp.val_at(7) }
-
-<<<<<<< HEAD
-	pub fn s(&self) -> U256 { self.rlp.val_at(8) }
-=======
+
 /// View onto transaction rlp.
 pub struct TransactionView<'a> {
 	rlp: Rlp<'a>
@@ -97,7 +53,6 @@
 	pub fn s(&self) -> U256 { self.rlp.val_at(8) }
 
 	// TODO: something like pub fn action(&self) -> Action { self.rlp.val_at(3) }
->>>>>>> 9d3c1ee4
 }
 
 impl<'a> Hashable for TransactionView<'a> {
@@ -105,11 +60,7 @@
 		self.rlp.as_raw().sha3()
 	}
 }
-<<<<<<< HEAD
-*/
-=======
-
->>>>>>> 9d3c1ee4
+
 /// View onto block rlp.
 pub struct BlockView<'a> {
 	rlp: Rlp<'a>
@@ -144,12 +95,7 @@
 	pub fn header_view(&self) -> HeaderView<'a> {
 		HeaderView::new_from_rlp(self.rlp.at(0))
 	}
-/*
-	/// Return List of transactions in given block.
-	pub fn transactions(&self) -> Vec<TransactionView> {
-		self.rlp.at(1).iter().map(|rlp| TransactionView::new_from_rlp(rlp)).collect()
-	}
-*/
+
 	/// Return List of transactions in given block.
 	pub fn transaction_views(&self) -> Vec<TransactionView> {
 		self.rlp.at(1).iter().map(|rlp| TransactionView::new_from_rlp(rlp)).collect()
