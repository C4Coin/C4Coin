--- conflicted
+++ resolved
@@ -94,11 +94,8 @@
 	pub no_periodic_snapshot: bool,
 	pub check_seal: bool,
 	pub download_old_blocks: bool,
-<<<<<<< HEAD
 	pub require_consensus: bool,
-=======
 	pub serve_light: bool,
->>>>>>> 60ea787b
 	pub verifier_settings: VerifierSettings,
 }
 
